                 █▀█                  
              ▄▄▄▀█▀            
              █▄█ █    █▀█        
           █▀█ █  █ ▄▄▄▀█▀      
        ▄▄▄▀█▀ █  █ █▄█ █ ▄▄▄       
        █▄█ █  █  █  █  █ █▄█        ███╗   ██╗ █████╗ ██████╗ ████████╗██╗  ██╗ █████╗ 
     ▄▄▄ █  █  █  █  █  █  █ ▄▄▄     ████╗  ██║██╔══██╗██╔══██╗╚══██╔══╝██║  ██║██╔══██╗
     █▄█ █  █  █  █▄█▀  █  █ █▄█     ██╔██╗ ██║███████║██████╔╝   ██║   ███████║███████║
      █  █   ▀█▀  █▀▀  ▄█  █  █      ██║╚██╗██║██╔══██║██╔═══╝    ██║   ██╔══██║██╔══██║
      █  ▀█▄  ▀█▄ █ ▄█▀▀ ▄█▀  █      ██║ ╚████║██║  ██║██║        ██║   ██║  ██║██║  ██║
       ▀█▄ ▀▀█  █ █ █ ▄██▀ ▄█▀       ╚═╝  ╚═══╝╚═╝  ╚═╝╚═╝        ╚═╝   ╚═╝  ╚═╝╚═╝  ╚═╝
         ▀█▄ █  █ █ █ █  ▄█▀                             Orchestrating the Web of Agents
            ▀█  █ █ █ █ ▌▀                                                 www.naptha.ai
              ▀▀█ █ ██▀▀                                                    
 

# NapthaAI Node  

Naptha is a framework and infrastructure for developing and running multi-agent systems across many devices. The Naptha Node packages everything that your need to run agents locally, that interact with other agents in the network. 

- [Local Inference](node/vllm/): Using either VLLM (or Ollama). Not many open source models support tool calling out of the box. The Naptha Node (soon) supports tool calling with 8 open source models, with more to come.
- [LiteLLM Proxy Server](node/litellm): A proxy server that provides a unified OpenAI-compatible API interface for multiple LLM providers and models. This allows seamless switching between different models while maintaining consistent API calls.
- [Local Server](node/server): The Naptha Node runs a local server that can be accessed by other agents in the network (via HTTP, Web Sockets, or gRPC). Agents and other modules that you publish on Naptha are accessible via API.
- [Local Storage](node/storage/db): Naptha Nodes support the deployment of Environment modules, which are things like group chats (think WhatsApp for agents), information boards (Reddit for agents), job boards (LinkedIn for agents), social networks (Twitter for agents), and auctions (eBay for agents). The state of these modules is stored in a local database (postgres) and file system. The Naptha Node also stores details of module runs and (soon) model inference (token usage, costs etc.) in the local database.
- [Module Manager](node/module_manager.py): Supports downloading and installation of modules (agents, tools, agent orchestrators, environments, and personas) from GitHub, HuggingFace and IPFS. 
- [Message Broker and Workers](node/worker/): The Naptha Node uses asynchronous processing and message queues (RabbitMQ) to pass messages between modules. Modules are executed using either Poetry or Docker. 

- (Optional) [Local Hub](node/storage/hub): The Naptha Node can run a local Hub, which is a registry for modules (agents, tools, agent orchestrators, environments, and personas) and nodes by setting LOCAL_HUB=True in the Config. This is useful for testing locally before publishing to the main Naptha Hub. For the Hub DB, we use SurrealDB.

You can change the settings for running the Naptha node via the [Config](node/config.py).

# Prerequisites

If using MacOS, you will need to install brew first.

# Install and run

From source:

```bash
git clone https://github.com/NapthaAI/node.git
cd node
```

## Launch with systemd

Then run the node:

```bash
bash launch.sh
```

The first time you launch, you will be prompted about whether (i) to generate a private key, and (ii) to input a Stability API key, which is needed if you would like to run the image agent examples. If you choose not to, you can always edit the .env file manually later.

After a few minutes you should see ```[System] Setup complete. Applications are running.```


Before running agents and multi-agent orchestrators via the [Naptha SDK](https://github.com/NapthaAI/naptha-sdk), you should wait to check that the servers set up correctly by running the following in a new terminal window. On Linux:

```bash
journalctl -u nodeapp_http -n 100 -f
```

On MacOS:

```bash
tail -n 100 -f /tmp/nodeapp_http.err
```

You should see ```Uvicorn running on http://0.0.0.0:7001```. 

## Launch with docker

Copy the example env file and add a PRIVATE_KEY:

```bash
cp .env.example .env
```

Then run the node in docker:

```bash
bash launch_docker.sh
```

# Run AI agents on your node

To run agents, keep your node running and follow the instructions using the [Naptha SDK](https://github.com/NapthaAI/naptha-sdk). In the SDK repo, you should set the NODE_URL to the URL of your local node (default is http://localhost:7001).

# Troubleshooting

If you get an unexpected error when running agents and multi-agent orchestrators, you can check the logs for the servers using:

```bash
journalctl -u nodeapp_http -n 100 -f
```

On MacOS:

```bash
tail -n 100 -f /tmp/nodeapp_http.out
```

You can also check the logs of the workers, which may show an error if you e.g. have a bug in the code you wrote for an agent package. On Linux:

```bash
journalctl -u celeryworker -n 100 -f
```

On MacOS:

```bash
tail -n 100 -f /tmp/celeryworker.err
```

## Stop

If using systemd:

```
bash stop_service.sh
```

If using docker:

```
bash stop_docker.sh
```

## To restart the node

As an alternative to stopping and re-launching the node, you can use the `make restart-node` command to perform a complete restart of various node components:

1. Cleans up by removing (you can do this individually using `make remove`):
   - All `__pycache__` directories
   - `.venv` virtual environment directory 
   - `node/storage/hub/modules` directory

2. Cleans the pyproject.toml file

3. Rebuilds dependencies:
   - Runs `poetry lock`
   - Runs `poetry install` 

4. Restarts all services in parallel:
   - Restarts all node servers (HTTP and secondary servers)
   - Restarts the Celery worker

This is useful when you want to do a complete reset and restart of the node, especially after making code changes or if you're experiencing issues.

## To reset the databases

If you are having issues related to the databases, you may want to reset them. Be warned, this will delete all data in the databases. For the hub DB, you can reset it by running:

```
make remove-hub
```

For the local DB, you can reset it by running (this one should be run before running `bash stop_service.sh`):

```
<<<<<<< HEAD
make remove
```

## Cross-Platform Dockerfile
The Naptha node uses a cross-platform Dockerfile intended for use with `docker buildx`. This is automatically used by 
Naptha's CI/CD, so when you pull the image, the right architecture will be used. To build the image 
with `docker buildx` yourself, you must first install Docker on your system. Once you have done that, complete the following
steps to enable the `buildx` plugin:


```shell 
docker buildx install # install the buildx plugin
docker buildx create --name builder --use # create a builder 
docker build use builder
```

Once you have done this, you can build the `buildx.Dockerfile` for your platform of choice.

Note that if you are specifying a _single_ target platform with `--platform`, you can use `--load` to load the image
into your local docker cache. If you are building for multiple platforms with `--platform`, you must use `--push` to 
push the manifests up to your dockerhub / other container repo, since the local docker cache
does not support manifest lists for multi-platform builds. In that case, you need to specify a full container tag of 
`account/repository:tag`

```shell
# for ARM CPUs only:
docker buildx build \
  --platform linux/arm64 \
  -t example-docker-tag \
  -f buildx.Dockerfile \
  --load . 
  
# for multiple target platforms:
docker buildx build \
  --platform linux/arm64,linux/amd64 \
  -t account/repository:tag \
  -f buildx.Dockerfile \ 
  --push .


# for GPU-accelerated inference with ollama or vLLM; use an nvidia/cuda base image. replace 12.4.1 with your CUDA version;
# see https://hub.docker.com/r/nvidia/cuda/tags for a list of supported images.
docker buildx build \
    --platform linux/arm64 \
    --build-arg BASE_IMAGE=nvidia/cuda:12.4.1-devel-ubuntu22.04 \ 
    -t yourdockerprofile/yourrepo:yourtag \
    -f buildx.Dockerfile \
    --load .
=======
make local-db-reset
>>>>>>> 95f3b93e
```<|MERGE_RESOLUTION|>--- conflicted
+++ resolved
@@ -159,8 +159,7 @@
 For the local DB, you can reset it by running (this one should be run before running `bash stop_service.sh`):
 
 ```
-<<<<<<< HEAD
-make remove
+make local-db-reset
 ```
 
 ## Cross-Platform Dockerfile
@@ -208,7 +207,4 @@
     -t yourdockerprofile/yourrepo:yourtag \
     -f buildx.Dockerfile \
     --load .
-=======
-make local-db-reset
->>>>>>> 95f3b93e
 ```