--- conflicted
+++ resolved
@@ -34,12 +34,7 @@
 
     async def register_node(self):
         """Register the node with the hub - only HTTP server does this"""
-<<<<<<< HEAD
-        if self.server_type == "http":
-            logger.info('Attempting to register node for HTTP server')
-=======
         if self.communication_protocol == "http":
->>>>>>> 75d47bc6
             try:
                 async with self.hub as hub:
                     success, user, user_id = await hub.signin(
@@ -231,21 +226,11 @@
                 lambda s=sig: signal_handler(s)
             )
 
-<<<<<<< HEAD
-        if "node.naptha.ai" in node_server.hub.hub_url and node_server.node_config.ip == "localhost":
-            raise Exception("Cannot register node on public hub with NODE_IP localhost. Please change NODE_IP in config.py to your public IP address or domain name.")
-
-        # Register node (only for HTTP server)
-        await node_server.register_node()
-
-=======
         if REGISTER_NODE_WITH_HUB:
             if node_server.node_config.ip == "localhost":
                 raise Exception("Cannot register node on hub with NODE_IP localhost. Either change REGISTER_NODE_WITH_HUB to False, or set NODE_IP to your public IP address or domain name in config.py.")
             # Register node (only for HTTP server)
             await node_server.register_node()
-        
->>>>>>> 75d47bc6
         # Start server
         await node_server.start_server()
         
