import asyncio
from dotenv import load_dotenv
import os
import signal
from pathlib import Path
from typing import Optional
import traceback

from node.config import get_node_config, REGISTER_NODE_WITH_HUB
from node.storage.hub.hub import HubDBSurreal
from node.server.http_server import HTTPServer
from node.server.ws_server import WebSocketServer
from node.server.grpc_server import GrpcServer
from node.utils import get_logger

logger = get_logger(__name__)
load_dotenv()

FILE_PATH = Path(__file__).resolve()
PARENT_DIR = FILE_PATH.parent


class NodeServer:
    def __init__(self, communication_protocol: str, port: int):
        self.node_config = get_node_config()
        self.node_id = self.node_config.id.split(":")[1]
        # Store initial config values
        self.ip = self.node_config.ip
        self.server: Optional[HTTPServer | WebSocketServer | GrpcServer] = None
        self.communication_protocol = communication_protocol
        self.port = port
        self.hub = HubDBSurreal()
        self.shutdown_event = asyncio.Event()

    async def register_node(self):
        """Register the node with the hub - only HTTP server does this"""
        if self.communication_protocol == "http":
            try:
                async with self.hub as hub:
                    success, user, user_id = await hub.signin(
                        os.getenv("HUB_USERNAME"), os.getenv("HUB_PASSWORD")
                    )
                    if not success:
                        logger.error('Failed to sign in to hub.')
                        raise Exception("Failed to sign in to hub")
                    
                    # First try to delete any existing node registration
                    node_id = self.node_config.id
                    try:
                        await hub.delete_node(node_id=node_id)
                        logger.info(f"Cleaned up existing node registration: {node_id}")
                    except Exception as e:
                        logger.info(f"No existing node to clean up: {e}")
                    
                    # Create http server records first
                    server_records = []
                    ip_ = self.node_config.ip
                    if "http://" in ip_:    
                        ip_ = ip_.split("//")[1]
                    server_records.append({
                        "communication_protocol": self.node_config.user_communication_protocol,
                        "node_id": self.node_id,
                        "port": self.node_config.user_communication_port
                    })

                    # Create other server records
                    for i in range(self.node_config.num_node_communication_servers):
                        server_records.append({
                            "communication_protocol": self.node_config.node_communication_protocol,
                            "node_id": self.node_id,
                            "port": self.node_config.servers[i].port
                        })

                    logger.info(f"Server records: {server_records}")

                    # Now register the node
                    self.node_config = await hub.create_node(node_config=self.node_config, servers=server_records)
                    if isinstance(self.node_config, dict):
                        self.node_id = self.node_config["id"].split(":")[1]
                        self.ip = self.node_config["ip"]
                    logger.info(f"Registered node: {self.node_config['id'] if isinstance(self.node_config, dict) else self.node_config.id}")
            except Exception as e:
                logger.error(f"Error during node registration: {e}")
                logger.error(f"Traceback: {''.join(traceback.format_exc())}")
                # Ensure we try to clean up even if registration fails
                await self.unregister_node()
                raise

    async def start_server(self):
        """Start the server based on type and port"""
        # Handle http:// prefix in ip
        if "http://" in self.ip:
            ip = self.ip.split("//")[1]
        else:
            ip = self.ip

        if self.communication_protocol == "http":
            logger.info(f"Starting HTTP server on port {self.port}...")
            self.server = HTTPServer(ip, self.port)
            # Store reference to NodeServer in app state
            self.server.app.state.node_server = self
            
            # Add shutdown event handler
            @self.server.app.on_event("shutdown")
            async def shutdown_event():
                logger.info("FastAPI shutdown event triggered")
                try:
                    await self.graceful_shutdown()
                except Exception as e:
                    logger.error(f"Error during shutdown: {e}")

        elif self.communication_protocol == "ws":
            logger.info(f"Starting WebSocket server on port {self.port}...")
            self.server = WebSocketServer(
                ip, 
                self.port,
                node_id=self.node_id
            )
        elif self.communication_protocol == "grpc":
            logger.info(f"Starting gRPC server on port {self.port}...")
            self.server = GrpcServer(
                ip,
                self.port,
                node_id=self.node_id
            )
        else:
            raise ValueError(f"Invalid server type: {self.communication_protocol}")

        await self.server.launch_server()

    async def unregister_node(self):
        """Unregister the node from the hub - only HTTP server does this"""
        if self.communication_protocol == "http":
            try:
                logger.info("Unregistering node from hub")

                if not isinstance(self.node_config, dict):
                    self.node_config = self.node_config.model_dump()

                node_id = self.node_config["id"]
                logger.info(f"Attempting to unregister node: {node_id}")

                async with HubDBSurreal() as hub:
                    try:
                        # Add timeout to signin
                        success, user, user_id = await asyncio.wait_for(
                            hub.signin(os.getenv("HUB_USERNAME"), os.getenv("HUB_PASSWORD")),
                            timeout=10.0
                        )
                        if not success:
                            raise Exception("Failed to sign in to hub during unregistration")

                        # Add timeout to delete_node
                        success = await asyncio.wait_for(
                            hub.delete_node(node_id=node_id, servers=self.node_config["servers"]),
                            timeout=10.0
                        )

                        if success:
                            logger.info(f"Successfully unregistered node: {node_id}")
                        else:
                            logger.error(f"Failed to unregister node: {node_id}")
                            raise Exception("Failed to unregister node")
                    except asyncio.TimeoutError:
                        logger.error("HubDBSurreal operation timed out")
                        raise
            except Exception as e:
                logger.error(f"Error during node unregistration: {e}")
                logger.error(f"Traceback: {''.join(traceback.format_exc())}")
                raise

    async def graceful_shutdown(self, sig=None):
        """Handle graceful shutdown of the server"""
        if sig:
            logger.info(f'Received exit signal {sig.name}...')
        
        logger.info(f"Initiating graceful shutdown for {self.communication_protocol} server on port {self.port}...")
        self.shutdown_event.set()
        
        try:
            if self.communication_protocol == "http" and REGISTER_NODE_WITH_HUB:
                logger.info("HTTP server shutting down, will unregister node")
                # Add timeout to unregister operation
                try:
                    await asyncio.wait_for(self.unregister_node(), timeout=20.0)
                    logger.info("Node unregistration completed successfully")
                except asyncio.TimeoutError:
                    logger.error("Node unregistration timed out")
                except Exception as e:
                    logger.error(f"Failed to unregister node during shutdown: {e}")
            else:
                logger.info("HTTP server shutting down, node unregistration not required")
            
            # Handle server-specific shutdown
            if isinstance(self.server, HTTPServer):
                logger.info("Stopping HTTP server...")
                try:
                    await asyncio.wait_for(self.server.stop(), timeout=10.0)
                    logger.info("HTTP server stopped successfully")
                except asyncio.TimeoutError:
                    logger.error("HTTP server stop timed out")
                except Exception as e:
                    logger.error(f"Error stopping HTTP server: {e}")
            
        except Exception as e:
            logger.error(f"Error during {self.communication_protocol} server shutdown: {e}")
        finally:
            # Give time for cleanup operations to complete
            logger.info("Cleanup delay before exit...")
            await asyncio.sleep(1)
            logger.info(f"Forcing exit of {self.communication_protocol} server...")
            os._exit(0)

async def run_server(communication_protocol: str, port: int):
    """Main function to run a single server"""
    node_server = NodeServer(communication_protocol, port)
    
    def signal_handler(sig):
        """Handle shutdown signals"""
        asyncio.create_task(node_server.graceful_shutdown(sig))
    
    try:
        # Set up signal handlers
        loop = asyncio.get_running_loop()
        for sig in (signal.SIGTERM, signal.SIGINT):
            loop.add_signal_handler(
                sig, 
                lambda s=sig: signal_handler(s)
            )

<<<<<<< HEAD
        if REGISTER_NODE_WITH_HUB:
            logger.info(f"Registering node with hub")
=======
        if REGISTER_NODE_WITH_HUB and node_server.communication_protocol == "http":
>>>>>>> 86f3b374
            if node_server.node_config.ip == "localhost":
                logger.error("Unable to register a localhost server with the hub")
                raise Exception("Cannot register node on hub with NODE_IP localhost. Either change REGISTER_NODE_WITH_HUB to False, or set NODE_IP to your public IP address or domain name in config.py.")
            # Register node (only for HTTP server)
            await node_server.register_node()
            logger.info(f"Node registered with hub")
        else:
            logger.info("Skipping registration of node with hub")
        # Start server
        await node_server.start_server()
        
        # Wait for shutdown event
        await node_server.shutdown_event.wait()
        
    except Exception as e:
        logger.error(f"Error running server: {e}")
        logger.error(traceback.format_exc())
        if not node_server.shutdown_event.is_set():
            await node_server.graceful_shutdown()
    finally:
        if not node_server.shutdown_event.is_set():
            await node_server.graceful_shutdown()

if __name__ == "__main__":
    import argparse

    parser = argparse.ArgumentParser(description="Run node server")
    parser.add_argument(
        "--communication-protocol",
        type=str,
        choices=["http", "ws", "grpc"],
        required=True,
        help="Type of server to run"
    )
    parser.add_argument(
        "--port",
        type=int,
        required=True,
        help="Port to run the server on"
    )
    
    args = parser.parse_args()

    asyncio.run(run_server(
        communication_protocol=args.communication_protocol,
        port=args.port
    ))<|MERGE_RESOLUTION|>--- conflicted
+++ resolved
@@ -228,12 +228,8 @@
                 lambda s=sig: signal_handler(s)
             )
 
-<<<<<<< HEAD
-        if REGISTER_NODE_WITH_HUB:
-            logger.info(f"Registering node with hub")
-=======
         if REGISTER_NODE_WITH_HUB and node_server.communication_protocol == "http":
->>>>>>> 86f3b374
+
             if node_server.node_config.ip == "localhost":
                 logger.error("Unable to register a localhost server with the hub")
                 raise Exception("Cannot register node on hub with NODE_IP localhost. Either change REGISTER_NODE_WITH_HUB to False, or set NODE_IP to your public IP address or domain name in config.py.")
