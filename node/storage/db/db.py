--- conflicted
+++ resolved
@@ -11,7 +11,7 @@
 import threading
 from typing import Dict, List, Optional, Union, Any
 
-from node.config import LOCAL_DB_POSTGRES_NAME, LOCAL_DB_POSTGRES_PORT
+from node.config import LOCAL_DB_POSTGRES_NAME, LOCAL_DB_POSTGRES_PORT, LOCAL_DB_POSTGRES_HOST
 from node.storage.db.models import AgentRun, MemoryRun, OrchestratorRun, EnvironmentRun, User, KBRun, ToolRun
 from node.schemas import (
     AgentRun as AgentRunSchema,
@@ -45,11 +45,7 @@
 
     def _initialize(self):
         self.engine = create_engine(
-<<<<<<< HEAD
-            f"postgresql://{os.getenv('LOCAL_DB_USER')}:{os.getenv('LOCAL_DB_PASSWORD')}@{os.getenv('LOCAL_DB_HOST')}:{LOCAL_DB_PORT}/{LOCAL_DB_NAME}",
-=======
-            f"postgresql://{os.getenv('LOCAL_DB_POSTGRES_USERNAME')}:{os.getenv('LOCAL_DB_POSTGRES_PASSWORD')}@localhost:{LOCAL_DB_POSTGRES_PORT}/{LOCAL_DB_POSTGRES_NAME}",
->>>>>>> 75d47bc6
+            f"postgresql://{os.getenv('LOCAL_DB_POSTGRES_USERNAME')}:{os.getenv('LOCAL_DB_POSTGRES_PASSWORD')}@{LOCAL_DB_POSTGRES_HOST}:{LOCAL_DB_POSTGRES_PORT}/{LOCAL_DB_POSTGRES_NAME}",
             poolclass=QueuePool,
             pool_size=120,          # Base pool size
             max_overflow=240,      # More overflow for 120 workers
